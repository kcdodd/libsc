--- conflicted
+++ resolved
@@ -24,20 +24,11 @@
         src/sc_options.c src/sc_functions.c src/sc_statistics.c \
         src/sc_ranges.c src/sc_io.c \
         src/sc_amr.c src/sc_search.c src/sc_sort.c \
-<<<<<<< HEAD
         src/sc_flops.c src/sc_random.c \
         src/sc_getopt.c src/sc_getopt1.c src/sc_polynom.c \
         src/sc_keyvalue.c src/sc_refcount.c src/sc_shmem.c \
         src/sc_allgather.c src/sc_reduce.c src/sc_notify.c \
-        src/sc_uint128.c
-=======
-        src/sc_dmatrix.c src/sc_blas.c src/sc_lapack.c \
-        src/sc_bspline.c src/sc_flops.c src/sc_random.c \
-        src/sc_getopt.c src/sc_obstack.c src/sc_getopt1.c \
-        src/sc_keyvalue.c src/sc_refcount.c src/sc_warp.c src/sc_polynom.c \
-        src/sc_shmem.c src/sc_allgather.c src/sc_reduce.c src/sc_notify.c \
         src/sc_uint128.c src/sc_v4l2.c
->>>>>>> 2da754ed
 libsc_original_headers = \
         src/sc_builtin/getopt.h src/sc_builtin/getopt_int.h
 
