/*
  This file is part of the SC Library.
  The SC Library provides support for parallel scientific applications.

  Copyright (C) 2010 The University of Texas System

  The SC Library is free software; you can redistribute it and/or
  modify it under the terms of the GNU Lesser General Public
  License as published by the Free Software Foundation; either
  version 2.1 of the License, or (at your option) any later version.

  The SC Library is distributed in the hope that it will be useful,
  but WITHOUT ANY WARRANTY; without even the implied warranty of
  MERCHANTABILITY or FITNESS FOR A PARTICULAR PURPOSE.  See the GNU
  Lesser General Public License for more details.

  You should have received a copy of the GNU Lesser General Public
  License along with the SC Library; if not, write to the Free Software
  Foundation, Inc., 51 Franklin Street, Fifth Floor, Boston, MA
  02110-1301, USA.
*/

/** \file sc.h
 *
 * Support for process management (memory allocation, logging, etc.)
 */

/** \defgroup sc libsc
 *
 * The SC Library provides support for parallel scientific applications.
 */

#ifndef SC_H
#define SC_H

/* include the sc_config header first */

#include <sc_config.h>
#ifndef _sc_const
#define _sc_const const
#endif
#ifndef _sc_restrict
#define _sc_restrict restrict
#endif

/* use this in case mpi.h includes stdint.h */

#ifndef __STDC_LIMIT_MACROS
#define __STDC_LIMIT_MACROS
#endif

/* include MPI before stdio.h */

#ifdef SC_ENABLE_MPI
#include <mpi.h>
#else
#ifdef MPI_SUCCESS
#error "mpi.h is included.  Use --enable-mpi."
#endif
#endif

/* include system headers */

#include <math.h>
#include <ctype.h>
#include <float.h>
#include <libgen.h>
#include <limits.h>
#include <stdarg.h>
#include <stddef.h>
#include <stdint.h>
#include <stdio.h>
#include <stdlib.h>
#include <string.h>
#include <unistd.h>

/* provide extern C defines */

/* The hacks below enable semicolons after the SC_EXTERN_C_ macros
 * and also take care of the different semantics of () / (...) */
#ifdef __cplusplus
#define SC_EXTERN_C_BEGIN       extern "C" { void sc_extern_c_hack_1 (void)
#define SC_EXTERN_C_END                    } void sc_extern_c_hack_2 (void)
#define SC_NOARGS               ...
#else
#define SC_EXTERN_C_BEGIN                    void sc_extern_c_hack_3 (void)
#define SC_EXTERN_C_END                      void sc_extern_c_hack_4 (void)
#define SC_NOARGS
#endif

/* this libsc header is always included */
#include <sc_mpi.h>

SC_EXTERN_C_BEGIN;

/* extern variables */

extern const int    sc_log2_lookup_table[256];
extern int          sc_package_id;

/* control a trace file by environment variables (see sc_init) */
extern FILE        *sc_trace_file;
extern int          sc_trace_prio;

/* define math constants if necessary */
#ifndef M_E
#define M_E 2.7182818284590452354       /* e */
#endif
#ifndef M_LOG2E
#define M_LOG2E 1.4426950408889634074   /* log_2 e */
#endif
#ifndef M_LOG10E
#define M_LOG10E 0.43429448190325182765 /* log_10 e */
#endif
#ifndef M_LN2
#define M_LN2 0.69314718055994530942    /* log_e 2 */
#endif
#ifndef M_LN10
#define M_LN10 2.30258509299404568402   /* log_e 10 */
#endif
#ifndef M_PI
#define M_PI 3.14159265358979323846     /* pi */
#endif
#ifndef M_PI_2
#define M_PI_2 1.57079632679489661923   /* pi/2 */
#endif
#ifndef M_PI_4
#define M_PI_4 0.78539816339744830962   /* pi/4 */
#endif
#ifndef M_1_PI
#define M_1_PI 0.31830988618379067154   /* 1/pi */
#endif
#ifndef M_2_PI
#define M_2_PI 0.63661977236758134308   /* 2/pi */
#endif
#ifndef M_2_SQRTPI
#define M_2_SQRTPI 1.12837916709551257390       /* 2/sqrt(pi) */
#endif
#ifndef M_SQRT2
#define M_SQRT2 1.41421356237309504880  /* sqrt(2) */
#endif
#ifndef M_SQRT1_2
#define M_SQRT1_2 0.70710678118654752440        /* 1/sqrt(2) */
#endif

#define SC_EPS               2.220446049250313e-16
#define SC_1000_EPS (1000. * 2.220446049250313e-16)

#if 0
/*@ignore@*/
#define index   DONT_USE_NAME_CONFLICT_1 ---
#define rindex  DONT_USE_NAME_CONFLICT_2 ---
#define link    DONT_USE_NAME_CONFLICT_3 ---
#define NO_DEFINE_DONT_USE_CONFLICT SPLINT_IS_STUPID_ALSO
/*@end@*/
#endif /* 0 */

/* check macros, always enabled */

#define SC_NOOP() ((void) (0))
#define SC_ABORT(s)                             \
  sc_abort_verbose (__FILE__, __LINE__, (s))
#define SC_ABORT_NOT_REACHED() SC_ABORT ("Unreachable code")
#define SC_CHECK_ABORT(q,s)                     \
  ((q) ? (void) 0 : SC_ABORT (s))
#define SC_CHECK_MPI(r) SC_CHECK_ABORT ((r) == sc_MPI_SUCCESS, "MPI error")
#define SC_CHECK_ZLIB(r) SC_CHECK_ABORT ((r) == Z_OK, "zlib error")

/*
 * C++98 does not allow variadic macros
 * 1. Declare a default variadic function for C and C++
 * 2. Use macros in C instead of the function
 * This loses __FILE__ and __LINE__ in the C++ ..F log functions
 */
void                SC_ABORTF (const char *fmt, ...)
  __attribute__ ((format (printf, 1, 2)))
  __attribute__ ((noreturn));
void                SC_CHECK_ABORTF (int success, const char *fmt, ...)
  __attribute__ ((format (printf, 2, 3)));
#ifndef __cplusplus
#define SC_ABORTF(fmt,...)                                      \
  sc_abort_verbosef (__FILE__, __LINE__, (fmt), __VA_ARGS__)
#define SC_CHECK_ABORTF(q,fmt,...)                      \
  ((q) ? (void) 0 : SC_ABORTF (fmt, __VA_ARGS__))
#endif
#define SC_ABORT1(fmt,a)                                \
  sc_abort_verbosef (__FILE__, __LINE__, (fmt), (a))
#define SC_ABORT2(fmt,a,b)                                      \
  sc_abort_verbosef (__FILE__, __LINE__, (fmt), (a), (b))
#define SC_ABORT3(fmt,a,b,c)                                    \
  sc_abort_verbosef (__FILE__, __LINE__, (fmt), (a), (b), (c))
#define SC_ABORT4(fmt,a,b,c,d)                                          \
  sc_abort_verbosef (__FILE__, __LINE__, (fmt), (a), (b), (c), (d))
#define SC_ABORT5(fmt,a,b,c,d,e)                                        \
  sc_abort_verbosef (__FILE__, __LINE__, (fmt), (a), (b), (c), (d), (e))
#define SC_ABORT6(fmt,a,b,c,d,e,f)                                      \
  sc_abort_verbosef (__FILE__, __LINE__, (fmt), (a), (b), (c), (d), (e), (f))
#define SC_CHECK_ABORT1(q,fmt,a)                \
  ((q) ? (void) 0 : SC_ABORT1 ((fmt), (a)))
#define SC_CHECK_ABORT2(q,fmt,a,b)                      \
  ((q) ? (void) 0 : SC_ABORT2 ((fmt), (a), (b)))
#define SC_CHECK_ABORT3(q,fmt,a,b,c)                    \
  ((q) ? (void) 0 : SC_ABORT3 ((fmt), (a), (b), (c)))
#define SC_CHECK_ABORT4(q,fmt,a,b,c,d)                          \
  ((q) ? (void) 0 : SC_ABORT4 ((fmt), (a), (b), (c), (d)))
#define SC_CHECK_ABORT5(q,fmt,a,b,c,d,e)                        \
  ((q) ? (void) 0 : SC_ABORT5 ((fmt), (a), (b), (c), (d), (e)))
#define SC_CHECK_ABORT6(q,fmt,a,b,c,d,e,f)                              \
  ((q) ? (void) 0 : SC_ABORT6 ((fmt), (a), (b), (c), (d), (e), (f)))

/* assertions, only enabled in debug mode */

#ifdef SC_DEBUG
#define SC_ASSERT(c) SC_CHECK_ABORT ((c), "Assertion '" #c "'")
#define SC_EXECUTE_ASSERT_FALSE(expression)                             \
  do { int _sc_i = (int) (expression);                                  \
       SC_CHECK_ABORT (!_sc_i, "Expected false: '" #expression "'");    \
  } while (0)
#define SC_EXECUTE_ASSERT_TRUE(expression)                              \
  do { int _sc_i = (int) (expression);                                  \
       SC_CHECK_ABORT (_sc_i, "Expected true: '" #expression "'");      \
  } while (0)
#else
#define SC_ASSERT(c) SC_NOOP ()
#define SC_EXECUTE_ASSERT_FALSE(expression) \
  do { (void) (expression); } while (0)
#define SC_EXECUTE_ASSERT_TRUE(expression) \
  do { (void) (expression); } while (0)
#endif

/* macros for memory allocation, will abort if out of memory */

#define SC_ALLOC(t,n)         (t *) sc_malloc (sc_package_id, (n) * sizeof(t))
#define SC_ALLOC_ZERO(t,n)    (t *) sc_calloc (sc_package_id, \
                                               (size_t) (n), sizeof(t))
#define SC_REALLOC(p,t,n)     (t *) sc_realloc (sc_package_id,          \
                                             (p), (n) * sizeof(t))
#define SC_STRDUP(s)                sc_strdup (sc_package_id, (s))
#define SC_FREE(p)                  sc_free (sc_package_id, (p))

#define SC_ALIGN_UP(x,n) ( ((n) <= 0) ? (x) : ((x) + (n) - 1) / (n) * (n) )

#if defined(__bgq__)
#define SC_ARG_ALIGN(x,n) __alignx((n), (x))
#elif defined(__ICC)
#define SC_ARG_ALIGN(x,n) __assume_aligned((x), (n))
#elif defined(__GNUC__)
#if 0
/* Note: gcc implementation of memory alignment directives is buggy. */
#define SC_ARG_ALIGN(x,n) __builtin_assume_aligned((x), (n))
#endif
#define SC_ARG_ALIGN(x,n) SC_NOOP ()
#else
#define SC_ARG_ALIGN(x,n) SC_NOOP ()
#endif

/**
 * Sets n elements of a memory range to zero.
 * Assumes the pointer p is of the correct type.
 */
#define SC_BZERO(p,n) ((void) memset ((p), 0, (n) * sizeof (*(p))))

/* min, max and square helper macros */

#define SC_MIN(a,b) (((a) < (b)) ? (a) : (b))
#define SC_MAX(a,b) (((a) > (b)) ? (a) : (b))
#define SC_SQR(a) ((a) * (a))

/* hopefully fast binary logarithms and binary round up */

#define SC_LOG2_8(x) (sc_log2_lookup_table[(x)])
#define SC_LOG2_16(x) (((x) > 0xff) ?                                   \
                       (SC_LOG2_8 ((x) >> 8) + 8) : SC_LOG2_8 (x))
#define SC_LOG2_32(x) (((x) > 0xffff) ?                                 \
                       (SC_LOG2_16 ((x) >> 16)) + 16 : SC_LOG2_16 (x))
#define SC_LOG2_64(x) (((x) > 0xffffffffLL) ?                           \
                       (SC_LOG2_32 ((x) >> 32)) + 32 : SC_LOG2_32 (x))
#define SC_ROUNDUP2_32(x)                               \
  (((x) <= 0) ? 0 : (1 << (SC_LOG2_32 ((x) - 1) + 1)))
#define SC_ROUNDUP2_64(x)                               \
  (((x) <= 0) ? 0 : (1LL << (SC_LOG2_64 ((x) - 1LL) + 1)))

/* log categories */

#define SC_LC_GLOBAL      1     /**< log only for master process */
#define SC_LC_NORMAL      2     /**< log for every process */

/** \defgroup logpriorities log priorities
 *
 * Numbers designating the level of logging output.
 *
 * Priorities TRACE to VERBOSE are appropriate when all parallel processes
 * contribute log messages.  INFO and above must not clutter the output of
 * large parallel runs.  STATISTICS can be used for important measurements.
 * PRODUCTION is meant for rudimentary information on the program flow.
 * ESSENTIAL can be used for one-time messages, say at program startup.
 *
 * \ingroup sc
 */
/*@{ \ingroup logpriorities */
/* log priorities */
#define SC_LP_DEFAULT   (-1)    /**< this selects the SC default threshold */
#define SC_LP_ALWAYS      0     /**< this will log everything */
#define SC_LP_TRACE       1     /**< this will prefix file and line number */
#define SC_LP_DEBUG       2     /**< any information on the internal state */
#define SC_LP_VERBOSE     3     /**< information on conditions, decisions */
#define SC_LP_INFO        4     /**< the main things a function is doing */
#define SC_LP_STATISTICS  5     /**< important for consistency/performance */
#define SC_LP_PRODUCTION  6     /**< a few lines for a major api function */
#define SC_LP_ESSENTIAL   7     /**< this logs a few lines max per program */
#define SC_LP_ERROR       8     /**< this logs errors only */
#define SC_LP_SILENT      9     /**< this never logs anything */
/*@}*/

/** The log priority for the sc package.
 *
 */
#ifdef SC_LOG_PRIORITY
#define SC_LP_THRESHOLD SC_LOG_PRIORITY
#else
#ifdef SC_DEBUG
#define SC_LP_THRESHOLD SC_LP_TRACE
#else
#define SC_LP_THRESHOLD SC_LP_INFO
#endif
#endif

/* generic log macros */
#define SC_GEN_LOG(package,category,priority,s)                         \
  ((priority) < SC_LP_THRESHOLD ? (void) 0 :                            \
   sc_log (__FILE__, __LINE__, (package), (category), (priority), (s)))
#define SC_GLOBAL_LOG(p,s) SC_GEN_LOG (sc_package_id, SC_LC_GLOBAL, (p), (s))
#define SC_LOG(p,s) SC_GEN_LOG (sc_package_id, SC_LC_NORMAL, (p), (s))
void                SC_GEN_LOGF (int package, int category, int priority,
                                 const char *fmt, ...)
  __attribute__ ((format (printf, 4, 5)));
void                SC_GLOBAL_LOGF (int priority, const char *fmt, ...)
  __attribute__ ((format (printf, 2, 3)));
void                SC_LOGF (int priority, const char *fmt, ...)
  __attribute__ ((format (printf, 2, 3)));
#ifndef __cplusplus
#define SC_GEN_LOGF(package,category,priority,fmt,...)                  \
  ((priority) < SC_LP_THRESHOLD ? (void) 0 :                            \
   sc_logf (__FILE__, __LINE__, (package), (category), (priority),      \
            (fmt), __VA_ARGS__))
#define SC_GLOBAL_LOGF(p,fmt,...)                                       \
  SC_GEN_LOGF (sc_package_id, SC_LC_GLOBAL, (p), (fmt), __VA_ARGS__)
#define SC_LOGF(p,fmt,...)                                              \
  SC_GEN_LOGF (sc_package_id, SC_LC_NORMAL, (p), (fmt), __VA_ARGS__)
#endif

/* convenience global log macros will only output if identifier <= 0 */
#define SC_GLOBAL_TRACE(s) SC_GLOBAL_LOG (SC_LP_TRACE, (s))
#define SC_GLOBAL_LDEBUG(s) SC_GLOBAL_LOG (SC_LP_DEBUG, (s))
#define SC_GLOBAL_VERBOSE(s) SC_GLOBAL_LOG (SC_LP_VERBOSE, (s))
#define SC_GLOBAL_INFO(s) SC_GLOBAL_LOG (SC_LP_INFO, (s))
#define SC_GLOBAL_STATISTICS(s) SC_GLOBAL_LOG (SC_LP_STATISTICS, (s))
#define SC_GLOBAL_PRODUCTION(s) SC_GLOBAL_LOG (SC_LP_PRODUCTION, (s))
#define SC_GLOBAL_ESSENTIAL(s) SC_GLOBAL_LOG (SC_LP_ESSENTIAL, (s))
#define SC_GLOBAL_LERROR(s) SC_GLOBAL_LOG (SC_LP_ERROR, (s))
void                SC_GLOBAL_TRACEF (const char *fmt, ...)
  __attribute__ ((format (printf, 1, 2)));
void                SC_GLOBAL_LDEBUGF (const char *fmt, ...)
  __attribute__ ((format (printf, 1, 2)));
void                SC_GLOBAL_VERBOSEF (const char *fmt, ...)
  __attribute__ ((format (printf, 1, 2)));
void                SC_GLOBAL_INFOF (const char *fmt, ...)
  __attribute__ ((format (printf, 1, 2)));
void                SC_GLOBAL_STATISTICSF (const char *fmt, ...)
  __attribute__ ((format (printf, 1, 2)));
void                SC_GLOBAL_PRODUCTIONF (const char *fmt, ...)
  __attribute__ ((format (printf, 1, 2)));
void                SC_GLOBAL_ESSENTIALF (const char *fmt, ...)
  __attribute__ ((format (printf, 1, 2)));
void                SC_GLOBAL_LERRORF (const char *fmt, ...)
  __attribute__ ((format (printf, 1, 2)));
#ifndef __cplusplus
#define SC_GLOBAL_TRACEF(fmt,...)                       \
  SC_GLOBAL_LOGF (SC_LP_TRACE, (fmt), __VA_ARGS__)
#define SC_GLOBAL_LDEBUGF(fmt,...)                      \
  SC_GLOBAL_LOGF (SC_LP_DEBUG, (fmt), __VA_ARGS__)
#define SC_GLOBAL_VERBOSEF(fmt,...)                     \
  SC_GLOBAL_LOGF (SC_LP_VERBOSE, (fmt), __VA_ARGS__)
#define SC_GLOBAL_INFOF(fmt,...)                        \
  SC_GLOBAL_LOGF (SC_LP_INFO, (fmt), __VA_ARGS__)
#define SC_GLOBAL_STATISTICSF(fmt,...)                  \
  SC_GLOBAL_LOGF (SC_LP_STATISTICS, (fmt), __VA_ARGS__)
#define SC_GLOBAL_PRODUCTIONF(fmt,...)                  \
  SC_GLOBAL_LOGF (SC_LP_PRODUCTION, (fmt), __VA_ARGS__)
#define SC_GLOBAL_ESSENTIALF(fmt,...)                   \
  SC_GLOBAL_LOGF (SC_LP_ESSENTIAL, (fmt), __VA_ARGS__)
#define SC_GLOBAL_LERRORF(fmt,...)                      \
  SC_GLOBAL_LOGF (SC_LP_ERROR, (fmt), __VA_ARGS__)
#endif

/* convenience log macros that output regardless of identifier */
#define SC_TRACE(s) SC_LOG (SC_LP_TRACE, (s))
#define SC_LDEBUG(s) SC_LOG (SC_LP_DEBUG, (s))
#define SC_VERBOSE(s) SC_LOG (SC_LP_VERBOSE, (s))
#define SC_INFO(s) SC_LOG (SC_LP_INFO, (s))
#define SC_STATISTICS(s) SC_LOG (SC_LP_STATISTICS, (s))
#define SC_PRODUCTION(s) SC_LOG (SC_LP_PRODUCTION, (s))
#define SC_ESSENTIAL(s) SC_LOG (SC_LP_ESSENTIAL, (s))
#define SC_LERROR(s) SC_LOG (SC_LP_ERROR, (s))
void                SC_TRACEF (const char *fmt, ...)
  __attribute__ ((format (printf, 1, 2)));
void                SC_LDEBUGF (const char *fmt, ...)
  __attribute__ ((format (printf, 1, 2)));
void                SC_VERBOSEF (const char *fmt, ...)
  __attribute__ ((format (printf, 1, 2)));
void                SC_INFOF (const char *fmt, ...)
  __attribute__ ((format (printf, 1, 2)));
void                SC_STATISTICSF (const char *fmt, ...)
  __attribute__ ((format (printf, 1, 2)));
void                SC_PRODUCTIONF (const char *fmt, ...)
  __attribute__ ((format (printf, 1, 2)));
void                SC_ESSENTIALF (const char *fmt, ...)
  __attribute__ ((format (printf, 1, 2)));
void                SC_LERRORF (const char *fmt, ...)
  __attribute__ ((format (printf, 1, 2)));
#ifndef __cplusplus
#define SC_TRACEF(fmt,...)                      \
  SC_LOGF (SC_LP_TRACE, (fmt), __VA_ARGS__)
#define SC_LDEBUGF(fmt,...)                     \
  SC_LOGF (SC_LP_DEBUG, (fmt), __VA_ARGS__)
#define SC_VERBOSEF(fmt,...)                    \
  SC_LOGF (SC_LP_VERBOSE, (fmt), __VA_ARGS__)
#define SC_INFOF(fmt,...)                       \
  SC_LOGF (SC_LP_INFO, (fmt), __VA_ARGS__)
#define SC_STATISTICSF(fmt,...)                         \
  SC_LOGF (SC_LP_STATISTICS, (fmt), __VA_ARGS__)
#define SC_PRODUCTIONF(fmt,...)                         \
  SC_LOGF (SC_LP_PRODUCTION, (fmt), __VA_ARGS__)
#define SC_ESSENTIALF(fmt,...)                  \
  SC_LOGF (SC_LP_ESSENTIAL, (fmt), __VA_ARGS__)
#define SC_LERRORF(fmt,...)                     \
  SC_LOGF (SC_LP_ERROR, (fmt), __VA_ARGS__)
#endif

/* callback typedefs */

typedef void        (*sc_handler_t) (void *data);
typedef void        (*sc_log_handler_t) (FILE * log_stream,
                                         const char *filename, int lineno,
                                         int package, int category,
                                         int priority, const char *msg);
typedef void        (*sc_abort_handler_t) (void);

/* memory allocation functions, will abort if out of memory */

void               *sc_malloc (int package, size_t size);
void               *sc_calloc (int package, size_t nmemb, size_t size);
void               *sc_realloc (int package, void *ptr, size_t size);
char               *sc_strdup (int package, const char *s);
void                sc_free (int package, void *ptr);
int                 sc_memory_status (int package);
void                sc_memory_check (int package);

/* comparison functions for various integer sizes */

int                 sc_int_compare (const void *v1, const void *v2);
int                 sc_int8_compare (const void *v1, const void *v2);
int                 sc_int16_compare (const void *v1, const void *v2);
int                 sc_int32_compare (const void *v1, const void *v2);
int                 sc_int64_compare (const void *v1, const void *v2);
int                 sc_double_compare (const void *v1, const void *v2);

/** Controls the default SC log behavior.
 * \param [in] log_stream    Set stream to use by sc_logf (or NULL for stdout).
 * \param [in] log_handler   Set default SC log handler (NULL selects builtin).
 * \param [in] log_threshold Set default SC log threshold (or SC_LP_DEFAULT).
 *                           May be SC_LP_ALWAYS or SC_LP_SILENT.
 */
void                sc_set_log_defaults (FILE * log_stream,
                                         sc_log_handler_t log_handler,
                                         int log_thresold);

/** Controls the default SC abort behavior.
 * \param [in] abort_handler Set default SC above handler (NULL selects
 *                           builtin).  ***This function should not return!***
 */
void                sc_set_abort_handler (sc_abort_handler_t abort_handler);

/** The central log function to be called by all packages.
 * Dispatches the log calls by package and filters by category and priority.
 * \param [in] package   Must be a registered package id or -1.
 * \param [in] category  Must be SC_LC_NORMAL or SC_LC_GLOBAL.
 * \param [in] priority  Must be > SC_LP_ALWAYS and < SC_LP_SILENT.
 */
void                sc_log (const char *filename, int lineno,
                            int package, int category, int priority,
                            const char *msg);
void                sc_logf (const char *filename, int lineno,
                             int package, int category, int priority,
                             const char *fmt, ...)
  __attribute__ ((format (printf, 6, 7)));
void                sc_logv (const char *filename, int lineno,
                             int package, int category, int priority,
                             const char *fmt, va_list ap);

/** Add spaces to the start of a package's default log format. */
void                sc_log_indent_push_count (int package, int count);

/** Remove spaces from the start of a package's default log format. */
void                sc_log_indent_pop_count (int package, int count);

/** Add one space to the start of sc's default log format. */
void                sc_log_indent_push (void);

/** Remove one space from the start of a sc's default log format. */
void                sc_log_indent_pop (void);

/** Print a stack trace, call the abort handler and then call abort (). */
void                sc_abort (void)
  __attribute__ ((noreturn));

/** Print a message to stderr and then call sc_abort (). */
void                sc_abort_verbose (const char *filename, int lineno,
                                      const char *msg)
  __attribute__ ((noreturn));

/** Print a message to stderr and then call sc_abort (). */
void                sc_abort_verbosef (const char *filename, int lineno,
                                       const char *fmt, ...)
  __attribute__ ((format (printf, 3, 4)))
  __attribute__ ((noreturn));

/** Print a message to stderr and then call sc_abort (). */
void                sc_abort_verbosev (const char *filename, int lineno,
                                       const char *fmt, va_list ap)
  __attribute__ ((noreturn));

/** Collective abort where only root prints a message */
void                sc_abort_collective (const char *msg)
  __attribute__ ((noreturn));

/** Register a software package with SC.
 * This function must only be called before additional threads are created.
 * The logging parameters are as in sc_set_log_defaults.
 * \return                   Returns a unique package id.
 */
int                 sc_package_register (sc_log_handler_t log_handler,
                                         int log_threshold,
                                         const char *name, const char *full);

/** Query whether an identifier matches a registered package.
 * \param [in] package_id       Only a non-negative id can be registered.
 * \return                      True if and only if the package id is
 *                              non-negative and package is registered.
 */
int                 sc_package_is_registered (int package_id);

<<<<<<< HEAD
/** Acquire a pthread mutex lock.
 * If configured without --enable-pthread, this function does nothing.
 * This function must be followed with a matching \ref sc_package_unlock.
 * \param [in] package_id       Either -1 for an undefined package or
 *                              an id returned from \ref sc_package_register.
 *                              Depending on the value, the appropriate mutex
 *                              is chosen.  Thus, we may overlap locking calls
 *                              with distinct package_id.
 */
void                sc_package_lock (int package_id);

/** Release a pthread mutex lock.
 * If configured without --enable-pthread, this function does nothing.
 * This function must be follow a matching \ref sc_package_lock.
 * \param [in] package_id       Either -1 for an undefined package or
 *                              an id returned from \ref sc_package_register.
 *                              Depending on the value, the appropriate mutex
 *                              is chosen.  Thus, we may overlap locking calls
 *                              with distinct package_id.
 */
void                sc_package_unlock (int package_id);

/** Set the logging verbosity of a registered package.
 * This can be called at any point in the program, any number of times.
 * It can only lower the verbosity at and below the value of SC_LP_THRESHOLD.
 * \param [in] package_id       Must be a registered package identifier.
 */
void                sc_package_set_verbosity (int package_id,
                                              int log_priority);
=======
/** Set the unregister behavior of sc_package_unregister().
 *
 * \param[in] package_id
 * \param[in] set_abort  1 if sc_package_unregister() should abort if the
 *                       number of alloc's does not match the number of
 *                       free's; 0 otherwise.
 */
void                sc_package_set_abort_alloc_mismatch (int package_id,
                                                         int set_abort);
>>>>>>> 2db37513

/** Unregister a software package with SC.
 * This function must only be called after additional threads are finished.
 */
void                sc_package_unregister (int package_id);

/** Print a summary of all packages registered with SC.
 * Uses the SC_LC_GLOBAL log category which by default only prints on rank 0.
 * \param [in] log_priority     Priority passed to sc log functions.
 */
void                sc_package_print_summary (int log_priority);

/** Sets the global program identifier (e.g. the MPI rank) and some flags.
 * This function is optional.
 * This function must only be called before additional threads are created.
 * If this function is not called or called with log_handler == NULL,
 * the default SC log handler will be used.
 * If this function is not called or called with log_threshold == SC_LP_DEFAULT,
 * the default SC log threshold will be used.
 * The default SC log settings can be changed with sc_set_log_defaults ().
 * \param [in] mpicomm          MPI communicator, can be sc_MPI_COMM_NULL.
 *                              If sc_MPI_COMM_NULL, the identifier is set to -1.
 *                              Otherwise, sc_MPI_Init must have been called.
 * \param [in] catch_signals    If true, signals INT SEGV USR2 are be caught.
 * \param [in] print_backtrace  If true, sc_abort prints a backtrace.
 */
void                sc_init (sc_MPI_Comm mpicomm,
                             int catch_signals, int print_backtrace,
                             sc_log_handler_t log_handler, int log_threshold);

/** Unregisters all packages, runs the memory check, removes the
 * signal handlers and resets sc_identifier and sc_root_*.
 * This function is optional.
 * This function does not require sc_init to be called first.
 */
void                sc_finalize (void);

/** Identify the root process.
 * Only meaningful between sc_init and sc_finalize and
 * with a communicator that is not sc_MPI_COMM_NULL (otherwise always true).
 *
 * \return          Return true for the root process and false otherwise.
 */
int                 sc_is_root (void);

SC_EXTERN_C_END;

#endif /* SC_H */<|MERGE_RESOLUTION|>--- conflicted
+++ resolved
@@ -550,7 +550,6 @@
  */
 int                 sc_package_is_registered (int package_id);
 
-<<<<<<< HEAD
 /** Acquire a pthread mutex lock.
  * If configured without --enable-pthread, this function does nothing.
  * This function must be followed with a matching \ref sc_package_unlock.
@@ -580,7 +579,7 @@
  */
 void                sc_package_set_verbosity (int package_id,
                                               int log_priority);
-=======
+
 /** Set the unregister behavior of sc_package_unregister().
  *
  * \param[in] package_id
@@ -590,7 +589,6 @@
  */
 void                sc_package_set_abort_alloc_mismatch (int package_id,
                                                          int set_abort);
->>>>>>> 2db37513
 
 /** Unregister a software package with SC.
  * This function must only be called after additional threads are finished.
